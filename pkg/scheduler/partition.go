/*
 Licensed to the Apache Software Foundation (ASF) under one
 or more contributor license agreements.  See the NOTICE file
 distributed with this work for additional information
 regarding copyright ownership.  The ASF licenses this file
 to you under the Apache License, Version 2.0 (the
 "License"); you may not use this file except in compliance
 with the License.  You may obtain a copy of the License at

     http://www.apache.org/licenses/LICENSE-2.0

 Unless required by applicable law or agreed to in writing, software
 distributed under the License is distributed on an "AS IS" BASIS,
 WITHOUT WARRANTIES OR CONDITIONS OF ANY KIND, either express or implied.
 See the License for the specific language governing permissions and
 limitations under the License.
*/

package scheduler

import (
	"fmt"
	"math"
	"strings"
	"sync"
	"time"

	"github.com/looplab/fsm"
	"go.uber.org/zap"

	"github.com/apache/incubator-yunikorn-core/pkg/common/configs"
	"github.com/apache/incubator-yunikorn-core/pkg/common/resources"
	"github.com/apache/incubator-yunikorn-core/pkg/common/security"
	"github.com/apache/incubator-yunikorn-core/pkg/interfaces"
	"github.com/apache/incubator-yunikorn-core/pkg/log"
	"github.com/apache/incubator-yunikorn-core/pkg/metrics"
	"github.com/apache/incubator-yunikorn-core/pkg/scheduler/objects"
	"github.com/apache/incubator-yunikorn-core/pkg/scheduler/placement"
	"github.com/apache/incubator-yunikorn-core/pkg/scheduler/policies"
	"github.com/apache/incubator-yunikorn-core/pkg/webservice/dao"
	"github.com/apache/incubator-yunikorn-scheduler-interface/lib/go/si"
)

type PartitionContext struct {
	RmID string // the RM the partition belongs to
	Name string // name of the partition (logging mainly)

	// Private fields need protection
	root                   *objects.Queue                  // start of the queue hierarchy
	applications           map[string]*objects.Application // applications assigned to this partition
	reservedApps           map[string]int                  // applications reserved within this partition, with reservation count
	nodes                  map[string]*objects.Node        // nodes assigned to this partition
	placementManager       *placement.AppPlacementManager  // placement manager for this partition
	partitionManager       *partitionManager               // manager for this partition
	stateMachine           *fsm.FSM                        // the state of the partition for scheduling
	stateTime              time.Time                       // last time the state was updated (needed for cleanup)
	isPreemptable          bool                            // can allocations be preempted
	rules                  *[]configs.PlacementRule        // placement rules to be loaded by the scheduler
	userGroupCache         *security.UserGroupCache        // user cache per partition
	totalPartitionResource *resources.Resource             // Total node resources
	nodeSortingPolicy      *policies.NodeSortingPolicy     // Global Node Sorting Policies
	allocations            int                             // Number of allocations on the partition

	sync.RWMutex
}

func newPartitionContext(conf configs.PartitionConfig, rmID string, cc *ClusterContext) (*PartitionContext, error) {
	if conf.Name == "" || rmID == "" {
		log.Logger().Info("partition cannot be created",
			zap.String("partition name", conf.Name),
			zap.String("rmID", rmID),
			zap.Any("cluster context", cc))
		return nil, fmt.Errorf("partition cannot be created without name or RM, one is not set")
	}
	pc := &PartitionContext{
		Name:         conf.Name,
		RmID:         rmID,
		stateMachine: objects.NewObjectState(),
		stateTime:    time.Now(),
		applications: make(map[string]*objects.Application),
		reservedApps: make(map[string]int),
		nodes:        make(map[string]*objects.Node),
	}
	pc.partitionManager = &partitionManager{
		pc: pc,
		cc: cc,
	}
	if err := pc.initialPartitionFromConfig(conf); err != nil {
		return nil, err
	}
	return pc, nil
}

// Initialise the partition
func (pc *PartitionContext) initialPartitionFromConfig(conf configs.PartitionConfig) error {
	if len(conf.Queues) == 0 || conf.Queues[0].Name != configs.RootQueue {
		return fmt.Errorf("partition cannot be created without root queue")
	}

	// Setup the queue structure: root first it should be the only queue at this level
	// Add the rest of the queue structure recursively
	queueConf := conf.Queues[0]
	var err error
	if pc.root, err = objects.NewConfiguredQueue(queueConf, nil); err != nil {
		return err
	}
	// recursively add the queues to the root
	if err = pc.addQueue(queueConf.Queues, pc.root); err != nil {
		return err
	}
	log.Logger().Info("root queue added",
		zap.String("partitionName", pc.Name),
		zap.String("rmID", pc.RmID))

	// set preemption needed flag
	pc.isPreemptable = conf.Preemption.Enabled

	pc.rules = &conf.PlacementRules
	// We need to pass in the unlocked version of the getQueue function.
	// Placing an application will already have a lock on the partition context.
	pc.placementManager = placement.NewPlacementManager(*pc.rules, pc.getQueue)
	// get the user group cache for the partition
	// TODO get the resolver from the config
	pc.userGroupCache = security.GetUserGroupCache("")

	// TODO Need some more cleaner interface here.
	var configuredPolicy policies.SortingPolicy
	configuredPolicy, err = policies.FromString(conf.NodeSortPolicy.Type)
	if err != nil {
		log.Logger().Debug("NodeSorting policy incorrectly set or unknown",
			zap.Error(err))
	}
	switch configuredPolicy {
	case policies.BinPackingPolicy, policies.FairnessPolicy:
		log.Logger().Info("NodeSorting policy set from config",
			zap.String("policyName", configuredPolicy.String()))
		pc.nodeSortingPolicy = policies.NewNodeSortingPolicy(conf.NodeSortPolicy.Type)
	case policies.Unknown:
		log.Logger().Info("NodeSorting policy not set using 'fair' as default")
		pc.nodeSortingPolicy = policies.NewNodeSortingPolicy("fair")
	}
	return nil
}

func (pc *PartitionContext) updatePartitionDetails(conf configs.PartitionConfig) error {
	pc.Lock()
	defer pc.Unlock()
	if len(conf.Queues) == 0 || conf.Queues[0].Name != configs.RootQueue {
		return fmt.Errorf("partition cannot be created without root queue")
	}

	if pc.placementManager.IsInitialised() {
		log.Logger().Info("Updating placement manager rules on config reload")
		err := pc.placementManager.UpdateRules(conf.PlacementRules)
		if err != nil {
			log.Logger().Info("New placement rules not activated, config reload failed", zap.Error(err))
			return err
		}
		pc.rules = &conf.PlacementRules
	} else {
		log.Logger().Info("Creating new placement manager on config reload")
		pc.rules = &conf.PlacementRules
		// We need to pass in the unlocked version of the getQueue function.
		// Placing an application will already have a lock on the partition context.
		pc.placementManager = placement.NewPlacementManager(*pc.rules, pc.getQueue)
	}
	// start at the root: there is only one queue
	queueConf := conf.Queues[0]
	root := pc.root
	// update the root queue
	if err := root.SetQueueConfig(queueConf); err != nil {
		return err
	}
	root.UpdateSortType()
	// update the rest of the queues recursively
	return pc.updateQueues(queueConf.Queues, root)
}

// Process the config structure and create a queue info tree for this partition
func (pc *PartitionContext) addQueue(conf []configs.QueueConfig, parent *objects.Queue) error {
	// create the queue at this level
	for _, queueConf := range conf {
		thisQueue, err := objects.NewConfiguredQueue(queueConf, parent)
		if err != nil {
			return err
		}
		// recursive create the queues below
		if len(queueConf.Queues) > 0 {
			err = pc.addQueue(queueConf.Queues, thisQueue)
			if err != nil {
				return err
			}
		}
	}
	return nil
}

// Update the passed in queues and then do this recursively for the children
//
// NOTE: this is a lock free call. It should only be called holding the PartitionContext lock.
func (pc *PartitionContext) updateQueues(config []configs.QueueConfig, parent *objects.Queue) error {
	// get the name of the passed in queue
	parentPath := parent.QueuePath + configs.DOT
	// keep track of which children we have updated
	visited := map[string]bool{}
	// walk over the queues recursively
	for _, queueConfig := range config {
		pathName := parentPath + queueConfig.Name
		queue := pc.getQueue(pathName)
		var err error
		if queue == nil {
			queue, err = objects.NewConfiguredQueue(queueConfig, parent)
		} else {
			err = queue.SetQueueConfig(queueConfig)
		}
		if err != nil {
			return err
		}
		// special call to convert to a real policy from the property
		queue.UpdateSortType()
		if err = pc.updateQueues(queueConfig.Queues, queue); err != nil {
			return err
		}
		visited[queue.Name] = true
	}
	// remove all children that were not visited
	for childName, childQueue := range parent.GetCopyOfChildren() {
		if !visited[childName] {
			childQueue.MarkQueueForRemoval()
		}
	}
	return nil
}

// Mark the partition  for removal from the system.
// This can be executed multiple times and is only effective the first time.
// The current cleanup sequence is "immediate". This is implemented to allow a graceful cleanup.
func (pc *PartitionContext) markPartitionForRemoval() {
	if err := pc.handlePartitionEvent(objects.Remove); err != nil {
		log.Logger().Error("failed to mark partition for deletion",
			zap.String("partitionName", pc.Name),
			zap.Error(err))
	}
}

// Get the state of the partition.
// No new nodes and applications will be accepted if stopped or being removed.
func (pc *PartitionContext) isDraining() bool {
	return pc.stateMachine.Current() == objects.Draining.String()
}

func (pc *PartitionContext) isRunning() bool {
	return pc.stateMachine.Current() == objects.Active.String()
}

func (pc *PartitionContext) isStopped() bool {
	return pc.stateMachine.Current() == objects.Stopped.String()
}

// Handle the state event for the partition.
// The state machine handles the locking.
func (pc *PartitionContext) handlePartitionEvent(event objects.ObjectEvent) error {
	err := pc.stateMachine.Event(event.String(), pc.Name)
	if err == nil {
		pc.stateTime = time.Now()
		return nil
	}
	// handle the same state transition not nil error (limit of fsm).
	if err.Error() == "no transition" {
		return nil
	}
	return err
}

// Add a new application to the partition.
func (pc *PartitionContext) AddApplication(app *objects.Application) error {
	pc.Lock()
	defer pc.Unlock()

	if pc.isDraining() || pc.isStopped() {
		return fmt.Errorf("partition %s is stopped cannot add a new application %s", pc.Name, app.ApplicationID)
	}

	// Add to applications
	appID := app.ApplicationID
	if pc.applications[appID] != nil {
		return fmt.Errorf("adding application %s to partition %s, but application already existed", appID, pc.Name)
	}

	// Put app under the queue
	queueName := app.QueueName
	if pc.placementManager.IsInitialised() {
		err := pc.placementManager.PlaceApplication(app)
		if err != nil {
			return fmt.Errorf("failed to place application %s: %v", appID, err)
		}
		queueName = app.QueueName
		if queueName == "" {
			return fmt.Errorf("application rejected by placement rules: %s", appID)
		}
	}
	// we have a queue name either from placement or direct, get the queue
	queue := pc.getQueue(queueName)
	if queue == nil {
		// queue must exist if not using placement rules
		if !pc.placementManager.IsInitialised() {
			return fmt.Errorf("application '%s' rejected, cannot create queue '%s' without placement rules", appID, queueName)
		}
		// with placement rules the hierarchy might not exist so try and create it
		var err error
		queue, err = pc.createQueue(queueName, app.GetUser())
		if err != nil {
			return fmt.Errorf("failed to create rule based queue %s for application %s", queueName, appID)
		}
	}
	// check the queue: is a leaf queue with submit access
	if !queue.IsLeafQueue() || !queue.CheckSubmitAccess(app.GetUser()) {
		return fmt.Errorf("failed to find queue %s for application %s", queueName, appID)
	}

	// check only for gang request
	// - make sure the taskgroup request fits in the maximum set for the queue hierarchy
	// - task groups should only be used in FIFO or StateAware queues
	if placeHolder := app.GetPlaceholderAsk(); !resources.IsZero(placeHolder) {
		// retrieve the max set
		if maxQueue := queue.GetMaxQueueSet(); maxQueue != nil {
			if !resources.FitIn(maxQueue, placeHolder) {
				return fmt.Errorf("queue %s cannot fit application %s: task group request %s larger than max queue allocation", queueName, appID, placeHolder.String())
			}
		}
		// check the queue sorting
		if !queue.SupportTaskGroup() {
			return fmt.Errorf("queue %s cannot run application %s with task group request: unsupported sort type", queueName, appID)
		}
	}

	// all is OK update the app and partition
	app.SetQueue(queue)
	queue.AddApplication(app)
	pc.applications[appID] = app

	return nil
}

// Remove the application from the partition.
// This does not fail and handles missing app/queue/node/allocations internally
func (pc *PartitionContext) removeApplication(appID string) []*objects.Allocation {
	// update the partition details, must be locked but all other updates should not hold partition lock
	app := pc.removeAppInternal(appID)
	if app == nil {
		return nil
	}
	queueName := app.QueueName
	// Remove all asks and thus all reservations and pending resources (queue included)
	_ = app.RemoveAllocationAsk("")
	// Remove app from queue
	if queue := pc.GetQueue(queueName); queue != nil {
		queue.RemoveApplication(app)
	}
	// Remove all allocations
	allocations := app.RemoveAllAllocations()
	// Remove all allocations from node(s) (queues have been updated already)
	if len(allocations) != 0 {
		// track the number of allocations
		pc.updateAllocationCount(-len(allocations))
		for _, alloc := range allocations {
			currentUUID := alloc.UUID
			node := pc.GetNode(alloc.NodeID)
			if node == nil {
				log.Logger().Warn("unknown node: not found in active node list",
					zap.String("appID", appID),
					zap.String("nodeID", alloc.NodeID))
				continue
			}
			if nodeAlloc := node.RemoveAllocation(currentUUID); nodeAlloc == nil {
				log.Logger().Warn("unknown allocation: not found on the node",
					zap.String("appID", appID),
					zap.String("allocationId", currentUUID),
					zap.String("nodeID", alloc.NodeID))
			}
		}
	}
	log.Logger().Debug("application removed from the scheduler",
		zap.String("queue", queueName),
		zap.String("applicationID", appID))

	return allocations
}

// Locked updates of the partition tracking info
func (pc *PartitionContext) removeAppInternal(appID string) *objects.Application {
	pc.Lock()
	defer pc.Unlock()

	// Remove from applications map
	app := pc.applications[appID]
	if app == nil {
		return nil
	}
	// remove from partition then cleanup underlying objects
	delete(pc.applications, appID)
	delete(pc.reservedApps, appID)
	return app
}

func (pc *PartitionContext) getApplication(appID string) *objects.Application {
	pc.RLock()
	defer pc.RUnlock()

	return pc.applications[appID]
}

// Return a copy of the map of all reservations for the partition.
// This will return an empty map if there are no reservations.
// Visible for tests
func (pc *PartitionContext) getReservations() map[string]int {
	pc.RLock()
	defer pc.RUnlock()
	reserve := make(map[string]int)
	for key, num := range pc.reservedApps {
		reserve[key] = num
	}
	return reserve
}

// Get the queue from the structure based on the fully qualified name.
// Wrapper around the unlocked version getQueue()
// Visible by tests
func (pc *PartitionContext) GetQueue(name string) *objects.Queue {
	pc.RLock()
	defer pc.RUnlock()
	return pc.getQueue(name)
}

// Get the queue from the structure based on the fully qualified name.
// The name is not syntax checked and must be valid.
// Returns nil if the queue is not found otherwise the queue object.
//
// NOTE: this is a lock free call. It should only be called holding the PartitionContext lock.
func (pc *PartitionContext) getQueue(name string) *objects.Queue {
	// start at the root
	queue := pc.root
	part := strings.Split(strings.ToLower(name), configs.DOT)
	// no input
	if len(part) == 0 || part[0] != configs.RootQueue {
		return nil
	}
	// walk over the parts going down towards the requested queue
	for i := 1; i < len(part); i++ {
		// if child not found break out and return
		if queue = queue.GetChildQueue(part[i]); queue == nil {
			break
		}
	}
	return queue
}

// Get the queue info for the whole queue structure to pass to the webservice
func (pc *PartitionContext) GetQueueInfos() dao.QueueDAOInfo {
	return pc.root.GetQueueInfos()
}

// Create a queue with full hierarchy. This is called when a new queue is created from a placement rule.
// The final leaf queue does not exist otherwise we would not get here.
// This means that at least 1 queue (a leaf queue) will be created
// NOTE: this is a lock free call. It should only be called holding the PartitionContext lock.
func (pc *PartitionContext) createQueue(name string, user security.UserGroup) (*objects.Queue, error) {
	// find the queue furthest down the hierarchy that exists
	var toCreate []string
	if !strings.HasPrefix(name, configs.RootQueue) || !strings.Contains(name, configs.DOT) {
		return nil, fmt.Errorf("illegal queue name passed in: %s", name)
	}
	current := name
	queue := pc.getQueue(current)
	log.Logger().Debug("Checking queue creation")
	for queue == nil {
		toCreate = append(toCreate, current[strings.LastIndex(current, configs.DOT)+1:])
		current = current[0:strings.LastIndex(current, configs.DOT)]
		queue = pc.getQueue(current)
	}
	// Check the ACL before we really create
	// The existing parent queue is the lowest we need to look at
	if !queue.CheckSubmitAccess(user) {
		return nil, fmt.Errorf("submit access to queue %s denied during create of: %s", current, name)
	}
	if queue.IsLeafQueue() {
		return nil, fmt.Errorf("creation of queue %s failed parent is already a leaf: %s", name, current)
	}
	log.Logger().Debug("Creating queue(s)",
		zap.String("parent", current),
		zap.String("fullPath", name))
	for i := len(toCreate) - 1; i >= 0; i-- {
		// everything is checked and there should be no errors
		var err error
		queue, err = objects.NewDynamicQueue(toCreate[i], i == 0, queue)
		if err != nil {
			log.Logger().Warn("Queue auto create failed unexpected",
				zap.String("queueName", toCreate[i]),
				zap.Error(err))
			return nil, err
		}
	}
	return queue, nil
}

// Get a node from the partition by nodeID.
func (pc *PartitionContext) GetNode(nodeID string) *objects.Node {
	pc.RLock()
	defer pc.RUnlock()

	return pc.nodes[nodeID]
}

// Get a copy of the nodes from the partition.
// This list does not include reserved nodes or nodes marked unschedulable
func (pc *PartitionContext) getSchedulableNodes() []*objects.Node {
	return pc.getNodes(true)
}

// Get a copy of the nodes from the partition.
// Excludes unschedulable nodes only, reserved node inclusion depends on the parameter passed in.
func (pc *PartitionContext) getNodes(excludeReserved bool) []*objects.Node {
	pc.RLock()
	defer pc.RUnlock()

	nodes := make([]*objects.Node, 0)
	for _, node := range pc.nodes {
		// filter out the nodes that are not scheduling
		if !node.IsSchedulable() || (excludeReserved && node.IsReserved()) {
			continue
		}
		nodes = append(nodes, node)
	}
	return nodes
}

// Add the node to the partition and process the allocations that are reported by the node.
func (pc *PartitionContext) AddNode(node *objects.Node, existingAllocations []*objects.Allocation) error {
	if node == nil {
		return fmt.Errorf("cannot add 'nil' node to partition %s", pc.Name)
	}
	pc.Lock()
	defer pc.Unlock()

	if pc.isDraining() || pc.isStopped() {
		return fmt.Errorf("partition %s is stopped cannot add a new node %s", pc.Name, node.NodeID)
	}

	if pc.nodes[node.NodeID] != nil {
		return fmt.Errorf("partition %s has an existing node %s, node name must be unique", pc.Name, node.NodeID)
	}

	log.Logger().Debug("adding node to partition",
		zap.String("partition", pc.Name),
		zap.String("nodeID", node.NodeID))

	// update the resources available in the cluster
	if pc.totalPartitionResource == nil {
		pc.totalPartitionResource = node.GetCapacity().Clone()
	} else {
		pc.totalPartitionResource.AddTo(node.GetCapacity())
	}
	pc.root.SetMaxResource(pc.totalPartitionResource)

	// Node is added to the system to allow processing of the allocations
	pc.nodes[node.NodeID] = node
	// Add allocations that exist on the node when added
	if len(existingAllocations) > 0 {
		log.Logger().Info("add existing allocations",
			zap.String("nodeID", node.NodeID),
			zap.Int("existingAllocations", len(existingAllocations)))
		for current, alloc := range existingAllocations {
			if err := pc.addAllocation(alloc); err != nil {
				released := pc.removeNodeInternal(node.NodeID)
				log.Logger().Info("failed to add existing allocations",
					zap.String("nodeID", node.NodeID),
					zap.Int("existingAllocations", len(existingAllocations)),
					zap.Int("releasedAllocations", len(released)),
					zap.Int("processingAlloc", current))
				metrics.GetSchedulerMetrics().IncFailedNodes()
				return err
			}
		}
	}

	// Node is added update the metrics
	metrics.GetSchedulerMetrics().IncActiveNodes()
	log.Logger().Info("added node to partition",
		zap.String("partitionName", pc.Name),
		zap.String("nodeID", node.NodeID),
		zap.String("partitionResource", pc.totalPartitionResource.String()))

	return nil
}

// Remove a node from the partition. It returns all removed allocations.
func (pc *PartitionContext) removeNode(nodeID string) []*objects.Allocation {
	pc.Lock()
	defer pc.Unlock()
	return pc.removeNodeInternal(nodeID)
}

// Update a node
func (pc *PartitionContext) updateNode(delta *resources.Resource) {
	pc.Lock()
	defer pc.Unlock()
	if delta != nil {
		pc.totalPartitionResource.AddTo(delta)
		pc.root.SetMaxResource(pc.totalPartitionResource)
	}
}

// Remove a node from the partition. It returns all removed allocations.
// Unlocked version must be called holding the partition lock.
func (pc *PartitionContext) removeNodeInternal(nodeID string) []*objects.Allocation {
	log.Logger().Debug("removing node from partition",
		zap.String("partition", pc.Name),
		zap.String("nodeID", nodeID))

	node := pc.nodes[nodeID]
	if node == nil {
		log.Logger().Debug("node was not found",
			zap.String("nodeID", nodeID),
			zap.String("partitionName", pc.Name))
		return nil
	}

	// Remove node from list of tracked nodes
	delete(pc.nodes, nodeID)
	metrics.GetSchedulerMetrics().DecActiveNodes()

	// found the node cleanup the node and all linked data
	released := pc.removeNodeAllocations(node)
	pc.totalPartitionResource.SubFrom(node.GetCapacity())
	pc.root.SetMaxResource(pc.totalPartitionResource)

	// unreserve all the apps that were reserved on the node
	reservedKeys, releasedAsks := node.UnReserveApps()
	// update the partition reservations based on the node clean up
	for i, appID := range reservedKeys {
		pc.unReserveCountInternal(appID, releasedAsks[i])
	}

	log.Logger().Info("node removed from partition",
		zap.String("partitionName", pc.Name),
		zap.String("nodeID", node.NodeID),
		zap.String("partitionResource", pc.totalPartitionResource.String()))
	return released
}

// Remove all allocations that are assigned to a node as part of the node removal. This is not part of the node object
// as updating the applications and queues is the only goal. Applications and queues are not accessible from the node.
// The removed allocations are returned.
func (pc *PartitionContext) removeNodeAllocations(node *objects.Node) []*objects.Allocation {
	released := make([]*objects.Allocation, 0)
	// walk over all allocations still registered for this node
	for _, alloc := range node.GetAllAllocations() {
		allocID := alloc.UUID
		// since we are not locking the node and or application we could have had an update while processing
		// note that we do not return the allocation if the app or allocation is not found and assume that it
		// was already removed
		app := pc.applications[alloc.ApplicationID]
		if app == nil {
			log.Logger().Info("app is not found, skipping while removing the node",
				zap.String("appID", alloc.ApplicationID),
				zap.String("nodeID", node.NodeID))
			continue
		}
		// check allocations on the app
		if app.RemoveAllocation(allocID) == nil {
			log.Logger().Info("allocation is not found, skipping while removing the node",
				zap.String("allocationId", allocID),
				zap.String("appID", app.ApplicationID),
				zap.String("nodeID", node.NodeID))
			continue
		}
		if err := app.GetQueue().DecAllocatedResource(alloc.AllocatedResource); err != nil {
			log.Logger().Warn("failed to release resources from queue",
				zap.String("appID", alloc.ApplicationID),
				zap.Error(err))
		}

		// the allocation is removed so add it to the list that we return
		released = append(released, alloc)
		log.Logger().Info("allocation removed from node",
			zap.String("nodeID", node.NodeID),
			zap.String("allocationId", allocID))
	}
	// track the number of allocations
	pc.allocations -= len(released)
	return released
}

func (pc *PartitionContext) calculateOutstandingRequests() []*objects.AllocationAsk {
	if !resources.StrictlyGreaterThanZero(pc.root.GetPendingResource()) {
		return nil
	}
	outstanding := make([]*objects.AllocationAsk, 0)
	pc.root.GetQueueOutstandingRequests(&outstanding)
	return outstanding
}

// Try regular allocation for the partition
// Lock free call this all locks are taken when needed in called functions
func (pc *PartitionContext) tryAllocate() *objects.Allocation {
	if !resources.StrictlyGreaterThanZero(pc.root.GetPendingResource()) {
		// nothing to do just return
		return nil
	}
	// try allocating from the root down
	alloc := pc.root.TryAllocate(pc.GetNodeIterator)
	if alloc != nil {
		return pc.allocate(alloc)
	}
	return nil
}

// Try process reservations for the partition
// Lock free call this all locks are taken when needed in called functions
func (pc *PartitionContext) tryReservedAllocate() *objects.Allocation {
	if !resources.StrictlyGreaterThanZero(pc.root.GetPendingResource()) {
		// nothing to do just return
		return nil
	}
	// try allocating from the root down
	alloc := pc.root.TryReservedAllocate(pc.GetNodeIterator)
	if alloc != nil {
		return pc.allocate(alloc)
	}
	return nil
}

// Try process placeholder for the partition
// Lock free call this all locks are taken when needed in called functions
func (pc *PartitionContext) tryPlaceholderAllocate() *objects.Allocation {
	if !resources.StrictlyGreaterThanZero(pc.root.GetPendingResource()) {
		// nothing to do just return
		return nil
	}
	// try allocating from the root down
	alloc := pc.root.TryPlaceholderAllocate(pc.GetNodeIterator, pc.GetNode)
	if alloc != nil {
		log.Logger().Info("scheduler replace placeholder processed",
			zap.String("appID", alloc.ApplicationID),
			zap.String("allocationKey", alloc.AllocationKey),
			zap.String("placeholder released", alloc.Releases[0].UUID))
		// pass the release back to the RM via the cluster context
		return alloc
	}
	return nil
}

// Process the allocation and make the left over changes in the partition.
func (pc *PartitionContext) allocate(alloc *objects.Allocation) *objects.Allocation {
	// find the app make sure it still exists
	appID := alloc.ApplicationID
	app := pc.getApplication(appID)
	if app == nil {
		log.Logger().Info("Application was removed while allocating",
			zap.String("appID", appID))
		return nil
	}
	// find the node make sure it still exists
	// if the node was passed in use that ID instead of the one from the allocation
	// the node ID is set when a reservation is allocated on a non-reserved node
	var nodeID string
	if alloc.ReservedNodeID == "" {
		nodeID = alloc.NodeID
	} else {
		nodeID = alloc.ReservedNodeID
		log.Logger().Debug("Reservation allocated on different node",
			zap.String("current node", alloc.NodeID),
			zap.String("reserved node", nodeID),
			zap.String("appID", appID))
	}
	node := pc.GetNode(nodeID)
	if node == nil {
		log.Logger().Info("Node was removed while allocating",
			zap.String("nodeID", nodeID),
			zap.String("appID", appID))
		return nil
	}
	// reservation
	if alloc.Result == objects.Reserved {
		pc.reserve(app, node, alloc.Ask)
		return nil
	}
	// unreserve
	if alloc.Result == objects.Unreserved || alloc.Result == objects.AllocatedReserved {
		pc.unReserve(app, node, alloc.Ask)
		if alloc.Result == objects.Unreserved {
			return nil
		}
		// remove the link to the reserved node
		alloc.ReservedNodeID = ""
	}

	// track the number of allocations
	pc.updateAllocationCount(1)

	log.Logger().Info("scheduler allocation processed",
		zap.String("appID", alloc.ApplicationID),
		zap.String("allocationKey", alloc.AllocationKey),
		zap.String("allocatedResource", alloc.AllocatedResource.String()),
		zap.String("targetNode", alloc.NodeID))
	// pass the allocation back to the RM via the cluster context
	return alloc
}

// Process the reservation in the scheduler
// Lock free call this must be called holding the context lock
func (pc *PartitionContext) reserve(app *objects.Application, node *objects.Node, ask *objects.AllocationAsk) {
	appID := app.ApplicationID
	// app has node already reserved cannot reserve again
	if app.IsReservedOnNode(node.NodeID) {
		log.Logger().Info("Application is already reserved on node",
			zap.String("appID", appID),
			zap.String("nodeID", node.NodeID))
		return
	}
	// all ok, add the reservation to the app, this will also reserve the node
	if err := app.Reserve(node, ask); err != nil {
		log.Logger().Debug("Failed to handle reservation, error during update of app",
			zap.Error(err))
		return
	}

	// add the reservation to the queue list
	app.GetQueue().Reserve(appID)
	// increase the number of reservations for this app
	pc.reservedApps[appID]++

	log.Logger().Info("allocation ask is reserved",
		zap.String("appID", appID),
		zap.String("queue", app.QueueName),
		zap.String("allocationKey", ask.AllocationKey),
		zap.String("node", node.NodeID))
}

// Process the unreservation in the scheduler
// Lock free call this must be called holding the context lock
func (pc *PartitionContext) unReserve(app *objects.Application, node *objects.Node, ask *objects.AllocationAsk) {
	appID := app.ApplicationID
	if pc.reservedApps[appID] == 0 {
		log.Logger().Info("Application is not reserved in partition",
			zap.String("appID", appID))
		return
	}
	// all ok, remove the reservation of the app, this will also unReserve the node
	var err error
	var num int
	if num, err = app.UnReserve(node, ask); err != nil {
		log.Logger().Info("Failed to unreserve, error during allocate on the app",
			zap.Error(err))
		return
	}
	// remove the reservation of the queue
	app.GetQueue().UnReserve(appID, num)
	// make sure we cannot go below 0
	pc.unReserveCountInternal(appID, num)

	log.Logger().Info("allocation ask is unreserved",
		zap.String("appID", appID),
		zap.String("queue", app.QueueName),
		zap.String("allocationKey", ask.AllocationKey),
		zap.String("node", node.NodeID),
		zap.Int("reservationsRemoved", num))
}

// Get the iterator for the sorted nodes list from the partition.
// Sorting should use a copy of the node list not the main list.
func (pc *PartitionContext) getNodeIteratorForPolicy(nodes []*objects.Node) interfaces.NodeIterator {
	configuredPolicy := pc.GetNodeSortingPolicy()
	if configuredPolicy == policies.Unknown {
		return nil
	}
	// Sort Nodes based on the policy configured.
	objects.SortNodes(nodes, configuredPolicy)
	return newDefaultNodeIterator(nodes)
}

// Create a node iterator for the schedulable nodes based on the policy set for this partition.
// The iterator is nil if there are no schedulable nodes available.
func (pc *PartitionContext) GetNodeIterator() interfaces.NodeIterator {
	if nodeList := pc.getSchedulableNodes(); len(nodeList) != 0 {
		return pc.getNodeIteratorForPolicy(nodeList)
	}
	return nil
}

// Update the reservation counter for the app
// Locked version of unReserveCountInternal
func (pc *PartitionContext) unReserveCount(appID string, asks int) {
	pc.Lock()
	defer pc.Unlock()
	pc.unReserveCountInternal(appID, asks)
}

// Update the reservation counter for the app
// Lock free call this must be called holding the context lock
func (pc *PartitionContext) unReserveCountInternal(appID string, asks int) {
	if num, found := pc.reservedApps[appID]; found {
		// decrease the number of reservations for this app and cleanup
		if num == asks {
			delete(pc.reservedApps, appID)
		} else {
			pc.reservedApps[appID] -= asks
		}
	}
}

// Updated the allocations counter for the partition
func (pc *PartitionContext) updateAllocationCount(allocs int) {
	pc.Lock()
	defer pc.Unlock()
	pc.allocations += allocs
}

func (pc *PartitionContext) GetTotalPartitionResource() *resources.Resource {
	pc.RLock()
	defer pc.RUnlock()

	return pc.totalPartitionResource
}

func (pc *PartitionContext) GetAllocatedResource() *resources.Resource {
	pc.RLock()
	defer pc.RUnlock()

	return pc.root.GetAllocatedResource()
}

func (pc *PartitionContext) GetTotalApplicationCount() int {
	pc.RLock()
	defer pc.RUnlock()
	return len(pc.applications)
}

func (pc *PartitionContext) GetTotalAllocationCount() int {
	pc.RLock()
	defer pc.RUnlock()
	return pc.allocations
}

func (pc *PartitionContext) GetTotalNodeCount() int {
	pc.RLock()
	defer pc.RUnlock()
	return len(pc.nodes)
}

func (pc *PartitionContext) GetApplications() []*objects.Application {
	pc.RLock()
	defer pc.RUnlock()
	var appList []*objects.Application
	for _, app := range pc.applications {
		appList = append(appList, app)
	}
	return appList
}

func (pc *PartitionContext) GetAppsByState(state string) []*objects.Application {
	pc.RLock()
	defer pc.RUnlock()
	var appList []*objects.Application
	for _, app := range pc.applications {
		if app.CurrentState() == state {
			appList = append(appList, app)
		}
	}
	return appList
}

func (pc *PartitionContext) GetNodes() []*objects.Node {
	pc.RLock()
	defer pc.RUnlock()
	var nodeList []*objects.Node
	for _, node := range pc.nodes {
		nodeList = append(nodeList, node)
	}
	return nodeList
}

// Add an allocation to the partition/node/application/queue during node registration.
// Queue max allocation is not checked as the allocation is part of a new node addition.
//
// NOTE: this is a lock free call. It should only be called holding the Partition lock.
func (pc *PartitionContext) addAllocation(alloc *objects.Allocation) error {
	// cannot do anything with a nil alloc, should only happen if the shim broke things badly
	if alloc == nil {
		return nil
	}
	if pc.isStopped() {
		return fmt.Errorf("partition %s is stopped cannot add new allocation %s", pc.Name, alloc.AllocationKey)
	}

	// We must not generate a new UUID for it, we directly use the UUID reported by shim
	// to track this allocation, a missing UUID is a broken allocation
	if alloc.UUID == "" {
		metrics.GetSchedulerMetrics().IncSchedulingError()
		return fmt.Errorf("failing to restore allocation %s for application %s: missing UUID",
			alloc.AllocationKey, alloc.ApplicationID)
	}

	log.Logger().Debug("adding recovered allocation",
		zap.String("partitionName", pc.Name),
		zap.String("appID", alloc.ApplicationID),
		zap.String("allocKey", alloc.AllocationKey),
		zap.String("UUID", alloc.UUID))

	// Check if allocation violates any resource restriction, or allocate on a
	// non-existent application or nodes.
	var node *objects.Node
	var app *objects.Application
	var ok bool

	if node, ok = pc.nodes[alloc.NodeID]; !ok {
		metrics.GetSchedulerMetrics().IncSchedulingError()
		return fmt.Errorf("failed to find node %s", alloc.NodeID)
	}

	if app, ok = pc.applications[alloc.ApplicationID]; !ok {
		metrics.GetSchedulerMetrics().IncSchedulingError()
		return fmt.Errorf("failed to find application %s", alloc.ApplicationID)
	}
	queue := app.GetQueue()

	// check the node status again
	if !node.IsSchedulable() {
		metrics.GetSchedulerMetrics().IncSchedulingError()
		return fmt.Errorf("node %s is not in schedulable state", node.NodeID)
	}

	// Do not check if the new allocation goes beyond the queue's max resource (recursive).
	// still handle a returned error but they should never happen.
	if err := queue.IncAllocatedResource(alloc.AllocatedResource, true); err != nil {
		metrics.GetSchedulerMetrics().IncSchedulingError()
		return fmt.Errorf("cannot allocate resource from application %s: %v ",
			alloc.ApplicationID, err)
	}

	node.AddAllocation(alloc)
	app.RecoverAllocationAsk(alloc.Ask)
	app.AddAllocation(alloc)

	// track the number of allocations
	pc.allocations++

	log.Logger().Debug("recovered allocation",
		zap.String("partitionName", pc.Name),
		zap.String("appID", alloc.ApplicationID),
		zap.String("allocationUid", alloc.UUID),
		zap.String("allocKey", alloc.AllocationKey))
	return nil
}

func (pc *PartitionContext) convertUGI(ugi *si.UserGroupInformation) (security.UserGroup, error) {
	pc.RLock()
	defer pc.RUnlock()
	return pc.userGroupCache.ConvertUGI(ugi)
}

// calculate overall nodes resource usage and returns a map as the result,
// where the key is the resource name, e.g memory, and the value is a []int,
// which is a slice with 10 elements,
// each element represents a range of resource usage,
// such as
//   0: 0%->10%
//   1: 10% -> 20%
//   ...
//   9: 90% -> 100%
// the element value represents number of nodes fall into this bucket.
// if slice[9] = 3, this means there are 3 nodes resource usage is in the range 80% to 90%.
//
// NOTE: this is a lock free call. It must NOT be called holding the PartitionContext lock.
func (pc *PartitionContext) CalculateNodesResourceUsage() map[string][]int {
	nodesCopy := pc.getNodes(false)
	mapResult := make(map[string][]int)
	for _, node := range nodesCopy {
		for name, total := range node.GetCapacity().Resources {
			if float64(total) > 0 {
				resourceAllocated := float64(node.GetAllocatedResource().Resources[name])
				v := resourceAllocated / float64(total)
				idx := int(math.Dim(math.Ceil(v*10), 1))
				if dist, ok := mapResult[name]; !ok {
					newDist := make([]int, 10)
					for i := range newDist {
						newDist[i] = 0
					}
					mapResult[name] = newDist
					mapResult[name][idx]++
				} else {
					dist[idx]++
				}
			}
		}
	}
	return mapResult
}

// Remove the allocation(s) from the app and nodes
// NOTE: this is a lock free call. It must NOT be called holding the PartitionContext lock.
func (pc *PartitionContext) removeAllocation(release *si.AllocationRelease) ([]*objects.Allocation, *objects.Allocation) {
	if release == nil {
		return nil, nil
	}
	appID := release.ApplicationID
	uuid := release.UUID
	app := pc.getApplication(appID)
	// no app nothing to do everything should already be clean
	if app == nil {
		return nil, nil
	}
	// temp store for allocations manipulated
	released := make([]*objects.Allocation, 0)
	var confirmed *objects.Allocation
	// when uuid is not specified, remove all allocations from the app
	if uuid == "" {
		log.Logger().Debug("remove all allocations",
			zap.String("appID", appID))
		released = append(released, app.RemoveAllAllocations()...)
	} else {
		// if we have an uuid the termination type is important
		if release.TerminationType == si.AllocationRelease_PLACEHOLDER_REPLACED {
			log.Logger().Debug("replacing placeholder allocation",
				zap.String("appID", appID),
				zap.String("allocationId", uuid))
			if alloc := app.ReplaceAllocation(uuid); alloc != nil {
				released = append(released, alloc)
			}
		} else {
			log.Logger().Debug("removing allocation",
				zap.String("appID", appID),
				zap.String("allocationId", uuid))
			if alloc := app.RemoveAllocation(uuid); alloc != nil {
				released = append(released, alloc)
			}
		}
	}
	// track the number of allocations
	pc.updateAllocationCount(-len(released))
	// for each allocations to release, update node.
	total := resources.NewResource()
	for _, alloc := range released {
		node := pc.GetNode(alloc.NodeID)
		if node == nil {
			log.Logger().Info("node not found while releasing allocation",
				zap.String("appID", appID),
				zap.String("allocationId", alloc.UUID))
			continue
		}
		if release.TerminationType == si.AllocationRelease_PLACEHOLDER_REPLACED {
			// replacements could be on a different node but the queue should not change
			confirmed = alloc.Releases[0]
			if confirmed.NodeID == alloc.NodeID {
				// this is the real swap on the node
				node.ReplaceAllocation(alloc.UUID, confirmed)
			} else {
				// we have already added the allocation to the new node in this case just remove
				// the old one, never update the queue
				node.RemoveAllocation(alloc.UUID)
			}
		} else if node.RemoveAllocation(alloc.UUID) != nil {
			// all non replacement removes, update the queue
			total.AddTo(alloc.AllocatedResource)
		}
	}
	if resources.StrictlyGreaterThanZero(total) {
		queue := app.GetQueue()
		if err := queue.DecAllocatedResource(total); err != nil {
			log.Logger().Warn("failed to release resources from queue",
				zap.String("appID", appID),
				zap.String("allocationId", uuid),
				zap.Error(err))
		}
	}
	// if confirmed is set we can assume there will just be one alloc in the released
	// that allocation was already released by the shim, so clean up released
	if confirmed != nil {
		released = nil
	}
	return released, confirmed
}

// Remove the allocation Ask from the specified application
// NOTE: this is a lock free call. It must NOT be called holding the PartitionContext lock.
func (pc *PartitionContext) removeAllocationAsk(appID string, allocationKey string) {
	app := pc.getApplication(appID)
	if app != nil {
		// remove the allocation asks from the app
		reservedAsks := app.RemoveAllocationAsk(allocationKey)
		log.Logger().Info("release allocation ask",
			zap.String("allocation", allocationKey),
			zap.String("appID", appID),
			zap.Int("reservedAskReleased", reservedAsks))
		// update the partition if the asks were reserved (clean up)
		if reservedAsks != 0 {
			pc.unReserveCount(appID, reservedAsks)
		}
	}
}

func (pc *PartitionContext) cleanupExpiredApps() {
	for _, app := range pc.GetAppsByState(objects.Expired.String()) {
		pc.Lock()
		delete(pc.applications, app.ApplicationID)
		pc.Unlock()
	}
}

<<<<<<< HEAD
func (pc *PartitionContext) cleanupPlaceholders() []*objects.Allocation {
	var released []*objects.Allocation
	for _, app := range pc.GetAppsByState(objects.Completed.String()) {
		// at this point if we still have allocations those are placeholders
		for _, alloc := range app.GetAllAllocations() {
			r, _ := pc.removeAllocation(&si.AllocationRelease{
				PartitionName:   pc.Name,
				ApplicationID:   app.ApplicationID,
				UUID:            alloc.UUID,
				TerminationType: si.AllocationRelease_TIMEOUT,
			})
			released = append(released, r...)
		}
		// make sure to remove the pending requests as well
		pc.removeAllocationAsk(app.ApplicationID, "")
	}
	return released
=======
func (pc *PartitionContext) GetCurrentState() string {
	return pc.stateMachine.Current()
}

func (pc *PartitionContext) GetStateTime() time.Time {
	pc.RLock()
	defer pc.RUnlock()
	return pc.stateTime
}

func (pc *PartitionContext) GetNodeSortingPolicy() policies.SortingPolicy {
	pc.RLock()
	defer pc.RUnlock()
	return pc.nodeSortingPolicy.PolicyType
>>>>>>> cb8220ce
}<|MERGE_RESOLUTION|>--- conflicted
+++ resolved
@@ -1207,7 +1207,6 @@
 	}
 }
 
-<<<<<<< HEAD
 func (pc *PartitionContext) cleanupPlaceholders() []*objects.Allocation {
 	var released []*objects.Allocation
 	for _, app := range pc.GetAppsByState(objects.Completed.String()) {
@@ -1225,7 +1224,8 @@
 		pc.removeAllocationAsk(app.ApplicationID, "")
 	}
 	return released
-=======
+}
+
 func (pc *PartitionContext) GetCurrentState() string {
 	return pc.stateMachine.Current()
 }
@@ -1240,5 +1240,4 @@
 	pc.RLock()
 	defer pc.RUnlock()
 	return pc.nodeSortingPolicy.PolicyType
->>>>>>> cb8220ce
 }
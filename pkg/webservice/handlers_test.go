/*
 Licensed to the Apache Software Foundation (ASF) under one
 or more contributor license agreements.  See the NOTICE file
 distributed with this work for additional information
 regarding copyright ownership.  The ASF licenses this file
 to you under the Apache License, Version 2.0 (the
 "License"); you may not use this file except in compliance
 with the License.  You may obtain a copy of the License at

     http://www.apache.org/licenses/LICENSE-2.0

 Unless required by applicable law or agreed to in writing, software
 distributed under the License is distributed on an "AS IS" BASIS,
 WITHOUT WARRANTIES OR CONDITIONS OF ANY KIND, either express or implied.
 See the License for the specific language governing permissions and
 limitations under the License.
*/

package webservice

import (
	"crypto/sha256"
	"encoding/json"
	"fmt"
	"net/http"
	"reflect"
	"strings"
	"testing"

	"gopkg.in/yaml.v2"
	"gotest.tools/assert"

	"github.com/apache/incubator-yunikorn-core/pkg/common/configs"
	"github.com/apache/incubator-yunikorn-core/pkg/common/resources"
	"github.com/apache/incubator-yunikorn-core/pkg/common/security"
	"github.com/apache/incubator-yunikorn-core/pkg/metrics/history"
	"github.com/apache/incubator-yunikorn-core/pkg/plugins"
	"github.com/apache/incubator-yunikorn-core/pkg/scheduler"
	"github.com/apache/incubator-yunikorn-core/pkg/scheduler/objects"
	"github.com/apache/incubator-yunikorn-core/pkg/webservice/dao"
	"github.com/apache/incubator-yunikorn-scheduler-interface/lib/go/si"
)

const startConf = `
partitions:
  - name: default
    nodesortpolicy:
        type: fair
    queues:
      - name: root
        properties:
          first: "some value with spaces"
          second: somethingElse
`
const updatedConf = `
partitions:
  - name: default
    nodesortpolicy:
        type: binpacking
    queues:
      - name: root
        properties:
          first: "changedValue"
`

const baseConf = `
partitions:
  - name: default
    nodesortpolicy:
        type: fair
    queues:
      - name: root
        submitacl: "*"
`

const invalidConf = `
partitions:
  - name: default
    nodesortpolicy:
        type: invalid
    queues:
      - name: root
`
const configDefault = `
partitions:
  - name: default
    queues:
      - name: root
        submitacl: "*"
        queues:
          - name: default
`

const rmID = "rm-123"
const policyGroup = "default-policy-group"

// simple wrapper to make creating an app easier
func newApplication(appID, partitionName, queueName, rmID string) *objects.Application {
	return objects.NewApplication(appID, partitionName, queueName, security.UserGroup{}, nil, nil, rmID)
}

func TestValidateConf(t *testing.T) {
	confTests := []struct {
		content          string
		expectedResponse dao.ValidateConfResponse
	}{
		{
			content: baseConf,
			expectedResponse: dao.ValidateConfResponse{
				Allowed: true,
				Reason:  "",
			},
		},
		{
			content: invalidConf,
			expectedResponse: dao.ValidateConfResponse{
				Allowed: false,
				Reason:  "undefined policy: invalid",
			},
		},
	}
	for _, test := range confTests {
		// No err check: new request always returns correctly
		//nolint: errcheck
		req, _ := http.NewRequest("POST", "", strings.NewReader(test.content))
		resp := &MockResponseWriter{}
		validateConf(resp, req)
		var vcr dao.ValidateConfResponse
		err := json.Unmarshal(resp.outputBytes, &vcr)
		assert.NilError(t, err, "failed to unmarshal ValidateConfResponse from response body")
		assert.Equal(t, vcr.Allowed, test.expectedResponse.Allowed, "allowed flag incorrect")
		assert.Equal(t, vcr.Reason, test.expectedResponse.Reason, "response text not as expected")
	}
}

func TestApplicationHistory(t *testing.T) {
	// make sure the history is nil when we finish this test
	defer ResetIMHistory()
	// No err check: new request always returns correctly
	//nolint: errcheck
	req, _ := http.NewRequest("GET", "", strings.NewReader(""))
	resp := &MockResponseWriter{}
	// no init should return nothing
	getApplicationHistory(resp, req)
	assert.Equal(t, resp.statusCode, http.StatusNotImplemented, "app history handler returned wrong status")

	// init should return null and thus no records
	imHistory = history.NewInternalMetricsHistory(5)
	resp = &MockResponseWriter{}
	getApplicationHistory(resp, req)
	var appHist []dao.ApplicationHistoryDAOInfo
	err := json.Unmarshal(resp.outputBytes, &appHist)
	assert.NilError(t, err, "failed to unmarshal app history response from response body: %s", string(resp.outputBytes))
	assert.Equal(t, resp.statusCode, 0, "app response should have no status")
	assert.Equal(t, len(appHist), 0, "empty response must have no records")

	// add new history records
	imHistory.Store(1, 0)
	imHistory.Store(2, 0)
	imHistory.Store(30, 0)
	resp = &MockResponseWriter{}
	getApplicationHistory(resp, req)
	err = json.Unmarshal(resp.outputBytes, &appHist)
	assert.NilError(t, err, "failed to unmarshal app history response from response body: %s", string(resp.outputBytes))
	assert.Equal(t, resp.statusCode, 0, "app response should have no status")
	assert.Equal(t, len(appHist), 3, "incorrect number of records returned")
	assert.Equal(t, appHist[0].TotalApplications, "1", "metric 1 should be 1 apps and was not")
	assert.Equal(t, appHist[2].TotalApplications, "30", "metric 3 should be 30 apps and was not")

	// add new history records roll over the limit
	// this gives us a list of (oldest to newest): 2, 30, 40, 50, 300
	imHistory.Store(40, 0)
	imHistory.Store(50, 0)
	imHistory.Store(300, 0)
	resp = &MockResponseWriter{}
	getApplicationHistory(resp, req)
	err = json.Unmarshal(resp.outputBytes, &appHist)
	assert.NilError(t, err, "failed to unmarshal app history response from response body: %s", string(resp.outputBytes))
	assert.Equal(t, resp.statusCode, 0, "app response should have no status")
	assert.Equal(t, len(appHist), 5, "incorrect number of records returned")
	assert.Equal(t, appHist[0].TotalApplications, "2", "metric 1 should be 1 apps and was not")
	assert.Equal(t, appHist[4].TotalApplications, "300", "metric 5 should be 300 apps and was not")
}

func TestContainerHistory(t *testing.T) {
	// make sure the history is nil when we finish this test
	defer ResetIMHistory()
	// No err check: new request always returns correctly
	//nolint: errcheck
	req, _ := http.NewRequest("GET", "", strings.NewReader(""))
	resp := &MockResponseWriter{}
	// no init should return nothing
	getContainerHistory(resp, req)
	assert.Equal(t, resp.statusCode, http.StatusNotImplemented, "container history handler returned wrong status")

	// init should return null and thus no records
	imHistory = history.NewInternalMetricsHistory(5)
	resp = &MockResponseWriter{}
	getContainerHistory(resp, req)
	var contHist []dao.ContainerHistoryDAOInfo
	err := json.Unmarshal(resp.outputBytes, &contHist)
	assert.NilError(t, err, "failed to unmarshal container history response from response body: %s", string(resp.outputBytes))
	assert.Equal(t, resp.statusCode, 0, "container response should have no status")
	assert.Equal(t, len(contHist), 0, "empty response must have no records")

	// add new history records
	imHistory.Store(0, 1)
	imHistory.Store(0, 2)
	imHistory.Store(0, 30)
	resp = &MockResponseWriter{}
	getContainerHistory(resp, req)
	err = json.Unmarshal(resp.outputBytes, &contHist)
	assert.NilError(t, err, "failed to unmarshal container history response from response body: %s", string(resp.outputBytes))
	assert.Equal(t, resp.statusCode, 0, "container response should have no status")
	assert.Equal(t, len(contHist), 3, "incorrect number of records returned")
	assert.Equal(t, contHist[0].TotalContainers, "1", "metric 1 should be 1 apps and was not")
	assert.Equal(t, contHist[2].TotalContainers, "30", "metric 3 should be 30 apps and was not")

	// add new history records roll over the limit
	// this gives us a list of (oldest to newest): 2, 30, 40, 50, 300
	imHistory.Store(0, 40)
	imHistory.Store(0, 50)
	imHistory.Store(0, 300)
	resp = &MockResponseWriter{}
	getContainerHistory(resp, req)
	err = json.Unmarshal(resp.outputBytes, &contHist)
	assert.NilError(t, err, "failed to unmarshal container history response from response body: %s", string(resp.outputBytes))
	assert.Equal(t, resp.statusCode, 0, "container response should have no status")
	assert.Equal(t, len(contHist), 5, "incorrect number of records returned")
	assert.Equal(t, contHist[0].TotalContainers, "2", "metric 1 should be 1 apps and was not")
	assert.Equal(t, contHist[4].TotalContainers, "300", "metric 5 should be 300 apps and was not")
}

func TestGetConfigYAML(t *testing.T) {
	configs.MockSchedulerConfigByData([]byte(startConf))
	var err error
	schedulerContext, err = scheduler.NewClusterContext(rmID, policyGroup)
	assert.NilError(t, err, "Error when load clusterInfo from config")
	// No err check: new request always returns correctly
	//nolint: errcheck
	req, _ := http.NewRequest("GET", "", nil)
	resp := &MockResponseWriter{}
	getClusterConfig(resp, req)
	// yaml unmarshal handles the checksum add the end automatically in this implementation
	conf := &configs.SchedulerConfig{}
	err = yaml.Unmarshal(resp.outputBytes, conf)
	assert.NilError(t, err, "failed to unmarshal config from response body")
	assert.Equal(t, conf.Partitions[0].NodeSortPolicy.Type, "fair", "node sort policy set incorrectly, not fair")

	startConfSum := conf.Checksum
	assert.Assert(t, len(startConfSum) > 0, "checksum boundary not found")

	// change the config
	configs.MockSchedulerConfigByData([]byte(updatedConf))
	err = schedulerContext.UpdateRMSchedulerConfig(rmID)
	assert.NilError(t, err, "Error when updating clusterInfo from config")
	// check that we return yaml by default, unmarshal will error when we don't
	req.Header.Set("Accept", "unknown")
	getClusterConfig(resp, req)
	err = yaml.Unmarshal(resp.outputBytes, conf)
	assert.NilError(t, err, "failed to unmarshal config from response body (updated config)")
	assert.Equal(t, conf.Partitions[0].NodeSortPolicy.Type, "binpacking", "node sort policy not updated")

	assert.Assert(t, len(startConfSum) > 0, "checksum boundary not found")
	updatedConfSum := conf.Checksum
	assert.Assert(t, startConfSum != updatedConfSum, "checksums did not change in output")
}

func TestGetConfigJSON(t *testing.T) {
	configs.MockSchedulerConfigByData([]byte(startConf))
	var err error
	schedulerContext, err = scheduler.NewClusterContext(rmID, policyGroup)
	assert.NilError(t, err, "Error when load clusterInfo from config")
	// No err check: new request always returns correctly
	//nolint: errcheck
	req, _ := http.NewRequest("GET", "", nil)
	req.Header.Set("Accept", "application/json")
	resp := &MockResponseWriter{}
	getClusterConfig(resp, req)

	conf := &configs.SchedulerConfig{}
<<<<<<< HEAD
	err := json.Unmarshal(resp.outputBytes, conf)
	startConfSum := conf.Checksum
=======
	err = json.Unmarshal([]byte(parts[0]), conf)
>>>>>>> 683dea66
	assert.NilError(t, err, "failed to unmarshal config from response body (json)")
	assert.Equal(t, conf.Partitions[0].NodeSortPolicy.Type, "fair", "node sort policy set incorrectly, not fair (json)")

	// change the config
	configs.MockSchedulerConfigByData([]byte(updatedConf))
	err = schedulerContext.UpdateRMSchedulerConfig(rmID)
	assert.NilError(t, err, "Error when updating clusterInfo from config")

	getClusterConfig(resp, req)
	err = json.Unmarshal(resp.outputBytes, conf)
	assert.Assert(t, startConfSum != conf.Checksum, "checksums did not change in json output: %s, %s", startConfSum, conf.Checksum)

	assert.NilError(t, err, "failed to unmarshal config from response body (json, updated config)")
	assert.Equal(t, conf.Partitions[0].NodeSortPolicy.Type, "binpacking", "node sort policy not updated (json)")
}

func TestQueryParamInAppsHandler(t *testing.T) {
	configs.MockSchedulerConfigByData([]byte(configDefault))
	var err error
	schedulerContext, err = scheduler.NewClusterContext(rmID, policyGroup)
	assert.NilError(t, err, "Error when load clusterInfo from config")

	assert.Equal(t, 1, len(schedulerContext.GetPartitionMapClone()))

	// Check default partition
	partitionName := "[" + rmID + "]default"
	part := schedulerContext.GetPartition(partitionName)
	assert.Equal(t, 0, len(part.GetApplications()))

	// add a new app
	app := newApplication("app-1", partitionName, "root.default", rmID)
	err = part.AddApplication(app)
	assert.NilError(t, err, "Failed to add Application to Partition.")
	assert.Equal(t, app.CurrentState(), objects.New.String())
	assert.Equal(t, 1, len(part.GetApplications()))

	NewWebApp(schedulerContext, nil)

	// Passing "root.default" as filter return 1 application
	var req *http.Request
	req, err = http.NewRequest("GET", "/ws/v1/apps?queue=root.default", strings.NewReader(""))
	assert.NilError(t, err, "App Handler request failed")
	resp := &MockResponseWriter{}
	var appsDao []*dao.ApplicationDAOInfo
	getApplicationsInfo(resp, req)
	err = json.Unmarshal(resp.outputBytes, &appsDao)
	assert.NilError(t, err, "failed to unmarshal applications dao response from response body: %s", string(resp.outputBytes))
	assert.Equal(t, len(appsDao), 1)

	// Passing "root.q1" as filter return 0 application as there is no app running in "root.q1" queue
	req, err = http.NewRequest("GET", "/ws/v1/apps?queue=root.q1", strings.NewReader(""))
	assert.NilError(t, err, "App Handler request failed")
	resp = &MockResponseWriter{}
	getApplicationsInfo(resp, req)
	err = json.Unmarshal(resp.outputBytes, &appsDao)
	assert.NilError(t, err, "failed to unmarshal applications dao response from response body: %s", string(resp.outputBytes))
	assert.Equal(t, len(appsDao), 0)

	// Not passing any queue filter (only handler endpoint) return all applications
	req, err = http.NewRequest("GET", "/ws/v1/apps", strings.NewReader(""))
	assert.NilError(t, err, "App Handler request failed")
	resp = &MockResponseWriter{}
	getApplicationsInfo(resp, req)
	err = json.Unmarshal(resp.outputBytes, &appsDao)
	assert.NilError(t, err, "failed to unmarshal applications dao response from response body: %s", string(resp.outputBytes))
	assert.Equal(t, len(appsDao), 1)

	// Passing "root.q1.default" as filter return 0 application though child queue name is same but different queue path
	req, err = http.NewRequest("GET", "/ws/v1/apps?queue=root.q1.default", strings.NewReader(""))
	assert.NilError(t, err, "App Handler request failed")
	resp = &MockResponseWriter{}
	getApplicationsInfo(resp, req)
	err = json.Unmarshal(resp.outputBytes, &appsDao)
	assert.NilError(t, err, "failed to unmarshal applications dao response from response body: %s", string(resp.outputBytes))
	assert.Equal(t, len(appsDao), 0)

	// Passing "root.default(spe" as filter throws bad request error as queue name doesn't comply with expected characters
	req, err = http.NewRequest("GET", "/ws/v1/apps?queue=root.default(spe", strings.NewReader(""))
	assert.NilError(t, err, "App Handler request failed")
	resp = &MockResponseWriter{}
	getApplicationsInfo(resp, req)
	assert.Equal(t, 400, resp.statusCode)
}

type FakeConfigPlugin struct {
	generateError bool
}

func (f FakeConfigPlugin) UpdateConfiguration(args *si.UpdateConfigurationRequest) *si.UpdateConfigurationResponse {
	if f.generateError {
		return &si.UpdateConfigurationResponse{
			Success: false,
			Reason:  "configuration update error",
		}
	}
	return &si.UpdateConfigurationResponse{
		Success:   true,
		OldConfig: startConf,
	}
}

func TestSaveConfigMapNoError(t *testing.T) {
	plugins.RegisterSchedulerPlugin(&FakeConfigPlugin{generateError: false})
	oldConf, err := updateConfiguration(updatedConf)
	assert.NilError(t, err, "No error expected")
	assert.Equal(t, oldConf, startConf, " Wrong returned configuration")
}

func TestSaveConfigMapErrorExpected(t *testing.T) {
	plugins.RegisterSchedulerPlugin(&FakeConfigPlugin{generateError: true})
	oldConf, err := updateConfiguration(updatedConf)
	assert.Assert(t, err != nil, "Missing expected error")
	assert.Equal(t, oldConf, "", " Wrong returned configuration")
}

func TestBuildUpdateResponseSuccess(t *testing.T) {
	resp := &MockResponseWriter{}
	buildUpdateResponse(nil, resp)
	assert.Equal(t, http.StatusOK, resp.statusCode, "Response should be OK")
}

func TestBuildUpdateResponseFailure(t *testing.T) {
	resp := &MockResponseWriter{}
	err := fmt.Errorf("ConfigMapUpdate failed")
	buildUpdateResponse(err, resp)
	assert.Equal(t, http.StatusConflict, resp.statusCode, "Status code is wrong")
	assert.Assert(t, strings.Contains(string(resp.outputBytes), err.Error()), "Error message should contain the reason")
}

func TestUpdateConfig(t *testing.T) {
	prepareSchedulerForConfigChange(t)
	resp := &MockResponseWriter{}
	baseChecksum := configs.ConfigContext.Get(gClusterInfo.GetPolicyGroup()).Checksum
	conf := appendChecksum(updatedConf, baseChecksum)
	req, err := http.NewRequest("PUT", "", strings.NewReader(conf))
	assert.NilError(t, err, "Failed to create the request")
	updateConfig(resp, req)
	assert.NilError(t, err, "No error expected")
	assert.Equal(t, http.StatusOK, resp.statusCode, "No error expected")
}

func TestUpdateConfigInvalidConf(t *testing.T) {
	prepareSchedulerForConfigChange(t)
	resp := &MockResponseWriter{}
	baseChecksum := configs.ConfigContext.Get(gClusterInfo.GetPolicyGroup()).Checksum
	testCases := []struct {
		name          string
		newConf       string
		checksum      string
		expectedError string
	}{
		{"Invalid config", invalidConf, baseChecksum, "undefined policy"},
		{"Invalid checksum", updatedConf, fmt.Sprintf("%X", sha256.Sum256([]byte(updatedConf))), "base configuration is changed"},
	}
	for _, tc := range testCases {
		t.Run(tc.name, func(t *testing.T) {
			conf := appendChecksum(tc.newConf, tc.checksum)
			req, err := http.NewRequest("PUT", "", strings.NewReader(conf))
			assert.NilError(t, err, "Failed to create the request")
			updateConfig(resp, req)
			assert.Equal(t, http.StatusConflict, resp.statusCode, "Status code is wrong")
			assert.Assert(t, strings.Contains(string(resp.outputBytes), tc.expectedError), "Wrong error message")
		})
	}
}

func TestIsChecksumValid(t *testing.T) {
	gClusterInfo = cache.NewClusterInfo()
	configs.MockSchedulerConfigByData([]byte(startConf))
	if _, err := cache.SetClusterInfoFromConfigFile(gClusterInfo, "rmID", "default-policy-group"); err != nil {
		t.Fatalf("Error when load clusterInfo from config %v", err)
	}
	testCases := []struct {
		name     string
		checksum string
		expected bool
	}{
		{"Valid checksum", fmt.Sprintf("%X", sha256.Sum256([]byte(startConf))), true},
		{"Invalid checksum", fmt.Sprintf("%X", sha256.Sum256([]byte("some conf"))), false},
		{"Empty checksum", fmt.Sprintf("%X", [32]byte{}), false},
	}
	for _, tc := range testCases {
		t.Run(tc.name, func(t *testing.T) {
			assert.Equal(t, isChecksumValid(tc.checksum), tc.expected, "Invalid result")
		})
	}
}

func TestGetConfigurationString(t *testing.T) {
	conf := startConf
	checksum := fmt.Sprintf("%X", sha256.Sum256([]byte(conf)))
	conf = appendChecksum(conf, checksum)
	confBytes := []byte(conf)
	wrongChecksum := fmt.Sprintf("%X", sha256.Sum256([]byte("conf")))

	testCases := []struct {
		name         string
		requestBytes []byte
		checksum     string
		expected     string
	}{
		{"Valid case", confBytes, checksum, startConf},
		{"Empty checksum", confBytes, fmt.Sprintf("%X", [32]byte{}), conf},
		{"Empty request bytes", []byte{}, checksum, ""},
		{"Wrong checksum", confBytes, wrongChecksum, conf},
	}

	for _, tc := range testCases {
		t.Run(tc.name, func(t *testing.T) {
			configString := getConfigurationString(tc.requestBytes, tc.checksum)
			assert.DeepEqual(t, tc.expected, configString)
		})
	}
}

func appendChecksum(conf string, checksum string) string {
	conf += "checksum: " + checksum
	return conf
}

func prepareSchedulerForConfigChange(t *testing.T) {
	plugins.RegisterSchedulerPlugin(&FakeConfigPlugin{generateError: false})
	configs.MockSchedulerConfigByData([]byte(startConf))
	var err error
	schedulerContext, err = scheduler.NewClusterContext(rmID, policyGroup)
	assert.NilError(t, err, "Error when load clusterInfo from config")
}

func TestGetClusterUtilJSON(t *testing.T) {
	configs.MockSchedulerConfigByData([]byte(configDefault))
	var err error
	schedulerContext, err = scheduler.NewClusterContext(rmID, policyGroup)
	assert.NilError(t, err, "Error when load clusterInfo from config")
	assert.Equal(t, 1, len(schedulerContext.GetPartitionMapClone()))

	// Check test partitions
	partitionName := "[" + rmID + "]default"
	partition := schedulerContext.GetPartition(partitionName)
	assert.Equal(t, partitionName, partition.Name)
	// new app to partition
	queueName := "root.default"
	appID := "appID-1"
	app := newApplication(appID, partitionName, queueName, rmID)
	err = partition.AddApplication(app)
	assert.NilError(t, err, "add application to partition should not have failed")
	// case of total resource and allocated resource undefined
	utilZero := &dao.ClusterUtilDAOInfo{
		ResourceType: "N/A",
		Total:        int64(-1),
		Used:         int64(-1),
		Usage:        "N/A",
	}
	result0 := getClusterUtilJSON(partition)
	assert.Equal(t, ContainsObj(result0, utilZero), true)

	// add node to partition with allocations
	nodeID := "node-1"
	nodeRes := resources.NewResourceFromMap(map[string]resources.Quantity{resources.MEMORY: 1000, resources.VCORE: 1000}).ToProto()
	node1 := objects.NewNode(&si.NewNodeInfo{NodeID: nodeID, SchedulableResource: nodeRes})

	resAlloc1 := resources.NewResourceFromMap(map[string]resources.Quantity{resources.MEMORY: 500, resources.VCORE: 300})
	resAlloc2 := resources.NewResourceFromMap(map[string]resources.Quantity{resources.MEMORY: 300, resources.VCORE: 200})
	ask1 := &objects.AllocationAsk{
		AllocationKey:     "alloc-1",
		QueueName:         queueName,
		ApplicationID:     appID,
		AllocatedResource: resAlloc1,
	}
	ask2 := &objects.AllocationAsk{
		AllocationKey:     "alloc-2",
		QueueName:         queueName,
		ApplicationID:     appID,
		AllocatedResource: resAlloc2,
	}
	alloc1 := objects.NewAllocation("alloc-1-uuid", nodeID, ask1)
	alloc2 := objects.NewAllocation("alloc-2-uuid", nodeID, ask2)
	allocs := []*objects.Allocation{alloc1, alloc2}
	err = partition.AddNode(node1, allocs)
	assert.NilError(t, err, "add node to partition should not have failed")

	// set expected result
	utilMem := &dao.ClusterUtilDAOInfo{
		ResourceType: resources.MEMORY,
		Total:        int64(1000),
		Used:         int64(800),
		Usage:        "80%",
	}
	utilCore := &dao.ClusterUtilDAOInfo{
		ResourceType: resources.VCORE,
		Total:        int64(1000),
		Used:         int64(500),
		Usage:        "50%",
	}
	// check result fit answer or not
	result := getClusterUtilJSON(partition)
	assert.Equal(t, ContainsObj(result, utilMem), true)
	assert.Equal(t, ContainsObj(result, utilCore), true)
}

func ContainsObj(slice interface{}, contains interface{}) bool {
	value := reflect.ValueOf(slice)
	for i := 0; i < value.Len(); i++ {
		if value.Index(i).Interface() == contains {
			return true
		}
		if reflect.DeepEqual(value.Index(i).Interface(), contains) {
			return true
		}
		if fmt.Sprintf("%#v", value.Index(i).Interface()) == fmt.Sprintf("%#v", contains) {
			return true
		}
	}
	return false
}

func TestGetNodesUtilJSON(t *testing.T) {
	configs.MockSchedulerConfigByData([]byte(configDefault))
	var err error
	schedulerContext, err = scheduler.NewClusterContext(rmID, policyGroup)
	assert.NilError(t, err, "Error when load schedulerContext from config")
	assert.Equal(t, 1, len(schedulerContext.GetPartitionMapClone()))

	// Check test partition
	partitionName := "[" + rmID + "]default"
	partition := schedulerContext.GetPartition(partitionName)
	assert.Equal(t, partitionName, partition.Name)
	// create test application
	queueName := "root.default"
	appID := "app1"
	app := newApplication(appID, partitionName, queueName, rmID)
	err = partition.AddApplication(app)
	assert.NilError(t, err, "add application to partition should not have failed")

	// create test nodes
	nodeRes := resources.NewResourceFromMap(map[string]resources.Quantity{resources.MEMORY: 1000, resources.VCORE: 1000}).ToProto()
	node1ID := "node-1"
	node1 := objects.NewNode(&si.NewNodeInfo{NodeID: node1ID, SchedulableResource: nodeRes})
	node2ID := "node-2"
	node2 := objects.NewNode(&si.NewNodeInfo{NodeID: node2ID, SchedulableResource: nodeRes})
	// create test allocations
	resAlloc1 := resources.NewResourceFromMap(map[string]resources.Quantity{resources.MEMORY: 500, resources.VCORE: 300})
	resAlloc2 := resources.NewResourceFromMap(map[string]resources.Quantity{resources.MEMORY: 300, resources.VCORE: 500})
	ask1 := &objects.AllocationAsk{
		AllocationKey:     "alloc-1",
		QueueName:         queueName,
		ApplicationID:     appID,
		AllocatedResource: resAlloc1,
	}
	ask2 := &objects.AllocationAsk{
		AllocationKey:     "alloc-2",
		QueueName:         queueName,
		ApplicationID:     appID,
		AllocatedResource: resAlloc2,
	}
	allocs := []*objects.Allocation{objects.NewAllocation("alloc-1-uuid", node1ID, ask1)}
	err = partition.AddNode(node1, allocs)
	assert.NilError(t, err, "add node to partition should not have failed")
	allocs = []*objects.Allocation{objects.NewAllocation("alloc-2-uuid", node2ID, ask2)}
	err = partition.AddNode(node2, allocs)
	assert.NilError(t, err, "add node to partition should not have failed")

	// get nodes utilization
	res1 := getNodesUtilJSON(partition, resources.MEMORY)
	res2 := getNodesUtilJSON(partition, resources.VCORE)
	resNon := getNodesUtilJSON(partition, "non-exist")
	subres1 := res1.NodesUtil
	subres2 := res2.NodesUtil
	subresNon := resNon.NodesUtil

	assert.Equal(t, res1.ResourceType, resources.MEMORY)
	assert.Equal(t, subres1[2].NumOfNodes, int64(1))
	assert.Equal(t, subres1[4].NumOfNodes, int64(1))
	assert.Equal(t, subres1[2].NodeNames[0], node2ID)
	assert.Equal(t, subres1[4].NodeNames[0], node1ID)

	assert.Equal(t, res2.ResourceType, resources.VCORE)
	assert.Equal(t, subres2[2].NumOfNodes, int64(1))
	assert.Equal(t, subres2[4].NumOfNodes, int64(1))
	assert.Equal(t, subres2[2].NodeNames[0], node1ID)
	assert.Equal(t, subres2[4].NodeNames[0], node2ID)

	assert.Equal(t, resNon.ResourceType, "non-exist")
	assert.Equal(t, subresNon[0].NumOfNodes, int64(-1))
	assert.Equal(t, subresNon[0].NodeNames[0], "N/A")
}<|MERGE_RESOLUTION|>--- conflicted
+++ resolved
@@ -279,12 +279,8 @@
 	getClusterConfig(resp, req)
 
 	conf := &configs.SchedulerConfig{}
-<<<<<<< HEAD
 	err := json.Unmarshal(resp.outputBytes, conf)
 	startConfSum := conf.Checksum
-=======
-	err = json.Unmarshal([]byte(parts[0]), conf)
->>>>>>> 683dea66
 	assert.NilError(t, err, "failed to unmarshal config from response body (json)")
 	assert.Equal(t, conf.Partitions[0].NodeSortPolicy.Type, "fair", "node sort policy set incorrectly, not fair (json)")
 
@@ -417,9 +413,7 @@
 func TestUpdateConfig(t *testing.T) {
 	prepareSchedulerForConfigChange(t)
 	resp := &MockResponseWriter{}
-	baseChecksum := configs.ConfigContext.Get(gClusterInfo.GetPolicyGroup()).Checksum
-	conf := appendChecksum(updatedConf, baseChecksum)
-	req, err := http.NewRequest("PUT", "", strings.NewReader(conf))
+	req, err := http.NewRequest("PUT", "", strings.NewReader(updatedConf))
 	assert.NilError(t, err, "Failed to create the request")
 	updateConfig(resp, req)
 	assert.NilError(t, err, "No error expected")
@@ -429,80 +423,11 @@
 func TestUpdateConfigInvalidConf(t *testing.T) {
 	prepareSchedulerForConfigChange(t)
 	resp := &MockResponseWriter{}
-	baseChecksum := configs.ConfigContext.Get(gClusterInfo.GetPolicyGroup()).Checksum
-	testCases := []struct {
-		name          string
-		newConf       string
-		checksum      string
-		expectedError string
-	}{
-		{"Invalid config", invalidConf, baseChecksum, "undefined policy"},
-		{"Invalid checksum", updatedConf, fmt.Sprintf("%X", sha256.Sum256([]byte(updatedConf))), "base configuration is changed"},
-	}
-	for _, tc := range testCases {
-		t.Run(tc.name, func(t *testing.T) {
-			conf := appendChecksum(tc.newConf, tc.checksum)
-			req, err := http.NewRequest("PUT", "", strings.NewReader(conf))
-			assert.NilError(t, err, "Failed to create the request")
-			updateConfig(resp, req)
-			assert.Equal(t, http.StatusConflict, resp.statusCode, "Status code is wrong")
-			assert.Assert(t, strings.Contains(string(resp.outputBytes), tc.expectedError), "Wrong error message")
-		})
-	}
-}
-
-func TestIsChecksumValid(t *testing.T) {
-	gClusterInfo = cache.NewClusterInfo()
-	configs.MockSchedulerConfigByData([]byte(startConf))
-	if _, err := cache.SetClusterInfoFromConfigFile(gClusterInfo, "rmID", "default-policy-group"); err != nil {
-		t.Fatalf("Error when load clusterInfo from config %v", err)
-	}
-	testCases := []struct {
-		name     string
-		checksum string
-		expected bool
-	}{
-		{"Valid checksum", fmt.Sprintf("%X", sha256.Sum256([]byte(startConf))), true},
-		{"Invalid checksum", fmt.Sprintf("%X", sha256.Sum256([]byte("some conf"))), false},
-		{"Empty checksum", fmt.Sprintf("%X", [32]byte{}), false},
-	}
-	for _, tc := range testCases {
-		t.Run(tc.name, func(t *testing.T) {
-			assert.Equal(t, isChecksumValid(tc.checksum), tc.expected, "Invalid result")
-		})
-	}
-}
-
-func TestGetConfigurationString(t *testing.T) {
-	conf := startConf
-	checksum := fmt.Sprintf("%X", sha256.Sum256([]byte(conf)))
-	conf = appendChecksum(conf, checksum)
-	confBytes := []byte(conf)
-	wrongChecksum := fmt.Sprintf("%X", sha256.Sum256([]byte("conf")))
-
-	testCases := []struct {
-		name         string
-		requestBytes []byte
-		checksum     string
-		expected     string
-	}{
-		{"Valid case", confBytes, checksum, startConf},
-		{"Empty checksum", confBytes, fmt.Sprintf("%X", [32]byte{}), conf},
-		{"Empty request bytes", []byte{}, checksum, ""},
-		{"Wrong checksum", confBytes, wrongChecksum, conf},
-	}
-
-	for _, tc := range testCases {
-		t.Run(tc.name, func(t *testing.T) {
-			configString := getConfigurationString(tc.requestBytes, tc.checksum)
-			assert.DeepEqual(t, tc.expected, configString)
-		})
-	}
-}
-
-func appendChecksum(conf string, checksum string) string {
-	conf += "checksum: " + checksum
-	return conf
+	req, err := http.NewRequest("PUT", "", strings.NewReader(invalidConf))
+	assert.NilError(t, err, "Failed to create the request")
+	updateConfig(resp, req)
+	assert.Equal(t, http.StatusConflict, resp.statusCode, "Status code is wrong")
+	assert.Assert(t, len(string(resp.outputBytes)) > 0, "Error message is expected")
 }
 
 func prepareSchedulerForConfigChange(t *testing.T) {
